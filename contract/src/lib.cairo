#[derive(Drop, starknet::Store, Serde)]
pub struct EpochProof {
    // Hash of the beacon header (root since ssz)
    header_root: u256,
    // state root at the mapped slot
    beacon_state_root: u256,
    // Number of signers (out of 512)
    n_signers: u64,
    // Hash of the execution header
    execution_hash: u256,
    // Height of the execution header
    execution_height: u64,
}

#[starknet::interface]
pub trait IBankaiContract<TContractState> {
    fn get_committee_hash(self: @TContractState, committee_id: u64) -> u256;
    fn get_latest_epoch_slot(self: @TContractState) -> u64;
    fn get_latest_committee_id(self: @TContractState) -> u64;
    fn get_committee_update_program_hash(self: @TContractState) -> felt252;
    fn get_epoch_update_program_hash(self: @TContractState) -> felt252;
    fn get_epoch_proof(self: @TContractState, slot: u64) -> EpochProof;
    fn verify_committee_update(
        ref self: TContractState, beacon_state_root: u256, committee_hash: u256, slot: u64,
    );
    fn verify_epoch_update(
        ref self: TContractState,
        header_root: u256,
        beacon_state_root: u256,
        slot: u64,
        committee_hash: u256,
        n_signers: u64,
        execution_hash: u256,
        execution_height: u64,
    );

    fn verify_epoch_batch(
        ref self: TContractState,
        batch_root: felt252,
        header_root: u256,
        beacon_state_root: u256,
        slot: u64,
        committee_hash: u256,
        n_signers: u64,
        execution_hash: u256,
        execution_height: u64,
    );

    fn decommit_batched_epoch(
        ref self: TContractState,
        batch_root: felt252,
        merkle_index: u16,
        merkle_path: Array<felt252>,
        header_root: u256,
        beacon_state_root: u256,
        slot: u64,
        committee_hash: u256,
        n_signers: u64,
        execution_hash: u256,
        execution_height: u64,
    );

    fn propose_program_hash_update(
        ref self: TContractState,
        new_committee_hash: felt252,
        new_epoch_hash: felt252,
        new_batch_hash: felt252
    );
    fn execute_program_hash_update(ref self: TContractState);
    fn pause(ref self: TContractState);
    fn unpause(ref self: TContractState);
    fn is_paused(self: @TContractState) -> bool;
}

pub mod utils;
#[starknet::contract]
pub mod BankaiContract {
    use super::EpochProof;
    use starknet::storage::{
        Map, StorageMapReadAccess, StorageMapWriteAccess, StoragePointerReadAccess,
        StoragePointerWriteAccess,
    };
    use starknet::{ContractAddress, get_caller_address, get_block_timestamp};
    use integrity::{
        Integrity, IntegrityWithConfig, SHARP_BOOTLOADER_PROGRAM_HASH, VerifierConfiguration,
    };
    use crate::utils::{calculate_wrapped_bootloaded_fact_hash, WRAPPER_PROGRAM_HASH, hash_path, compute_leaf_hash};
    #[event]
    #[derive(Drop, starknet::Event)]
    pub enum Event {
        CommitteeUpdated: CommitteeUpdated,
        EpochUpdated: EpochUpdated,
        EpochBatch: EpochBatch,
        EpochDecommitted: EpochDecommitted,
        Paused: Paused,
        Unpaused: Unpaused,
    }

    #[derive(Drop, starknet::Event)]
    pub struct CommitteeUpdated {
        committee_id: u64,
        committee_hash: u256,
    }

    #[derive(Drop, starknet::Event)]
    pub struct EpochUpdated {
        // Hash of the beacon header (root since ssz)
        beacon_root: u256,
        // Slot of the beacon header
        slot: u64,
        // Hash of the execution header
        execution_hash: u256,
        // Height of the execution header
        execution_height: u64,
    }

    #[derive(Drop, starknet::Event)]
    pub struct EpochBatch {
        batch_root: felt252,
        beacon_root: u256,
        slot: u64,
        execution_hash: u256,
        execution_height: u64,
    }

    #[derive(Drop, starknet::Event)]
    pub struct EpochDecommitted {
        batch_root: felt252,
        slot: u64,
        execution_hash: u256,
        execution_height: u64
    }

    /// Emitted when the contract is paused
    #[derive(Drop, starknet::Event)]
    pub struct Paused {}

    /// Emitted when the contract is unpaused
    #[derive(Drop, starknet::Event)]
    pub struct Unpaused {}

    /// Time delay required for program hash updates (48 hours in seconds)
    const UPDATE_DELAY: u64 = 172800;

    #[storage]
    struct Storage {
<<<<<<< HEAD
        committee: Map::<
            u64, u256,
        >, // maps committee index to committee hash (sha256(x || y)) of aggregate key
        epochs: Map::<u64, EpochProof>, // maps beacon slot to header root and state root
        batches: Map::<felt252, bool>, // Available batch roots
        owner: ContractAddress,
        latest_epoch_slot: u64,
=======
        // Committee Management
        committee: Map::<u64, u256>, // Maps committee index to committee hash (sha256(x || y)) of aggregate key
>>>>>>> 85d5475b
        latest_committee_id: u64,
        initialization_committee: u64,

        // Epoch Management
        epochs: Map::<u64, EpochProof>, // Maps beacon slot to header root and state root
        latest_epoch: u64,
        
        // Batch Management
        batches: Map::<felt252, bool>, // Tracks verified batch roots
        
        // Program Hash Management
        committee_update_program_hash: felt252,
        epoch_update_program_hash: felt252,
        epoch_batch_program_hash: felt252,
        pending_committee_program_hash: felt252,
        pending_epoch_program_hash: felt252,
        pending_batch_program_hash: felt252,
        pending_update_timestamp: u64,
        
        // Access Control
        owner: ContractAddress,
        paused: bool,
    }

    #[constructor]
    pub fn constructor(
        ref self: ContractState,
        committee_id: u64,
        committee_hash: u256,
        committee_update_program_hash: felt252,
        epoch_update_program_hash: felt252,
        epoch_batch_program_hash: felt252,
    ) {
        self.owner.write(get_caller_address());
        self.latest_epoch_slot.write(0);

        // Write trusted initial committee
        self.initialization_committee.write(committee_id);
        self.latest_committee_id.write(committee_id);
        self.committee.write(committee_id, committee_hash);

        // Write the program hashes to the contract storage
        self.committee_update_program_hash.write(committee_update_program_hash);
        self.epoch_update_program_hash.write(epoch_update_program_hash);
        self.epoch_batch_program_hash.write(epoch_batch_program_hash);
    }

    #[abi(embed_v0)]
    impl BankaiContractImpl of super::IBankaiContract<ContractState> {
        fn get_committee_hash(self: @ContractState, committee_id: u64) -> u256 {
            self.committee.read(committee_id)
        }

        fn get_latest_epoch_slot(self: @ContractState) -> u64 {
            self.latest_epoch_slot.read()
        }

        fn get_latest_committee_id(self: @ContractState) -> u64 {
            self.latest_committee_id.read()
        }

        fn get_committee_update_program_hash(self: @ContractState) -> felt252 {
            self.committee_update_program_hash.read()
        }

        fn get_epoch_update_program_hash(self: @ContractState) -> felt252 {
            self.epoch_update_program_hash.read()
        }

        fn get_epoch_proof(self: @ContractState, slot: u64) -> EpochProof {
            self.epochs.read(slot)
        }

        fn verify_committee_update(
            ref self: ContractState, beacon_state_root: u256, committee_hash: u256, slot: u64,
        ) {
            assert(!self.paused.read(), 'Contract is paused');
            let epoch_proof = self.epochs.read(slot);
            assert(beacon_state_root == epoch_proof.beacon_state_root, 'Invalid State Root!');

            let fact_hash = compute_committee_proof_fact_hash(
                @self, beacon_state_root, committee_hash, slot,
            );
            assert(is_valid_fact_hash(fact_hash), 'Invalid Fact Hash!');

            // The new committee is always assigned at the start of the previous committee
            let new_committee_id = (slot / 0x2000) + 1;

            self.committee.write(new_committee_id, committee_hash);
            self.latest_committee_id.write(new_committee_id);
            self
                .emit(
                    Event::CommitteeUpdated(
                        CommitteeUpdated {
                            committee_id: new_committee_id, committee_hash: committee_hash,
                        },
                    ),
                );
        }

        fn verify_epoch_update(
            ref self: ContractState,
            header_root: u256,
            beacon_state_root: u256,
            slot: u64,
            committee_hash: u256,
            n_signers: u64,
            execution_hash: u256,
            execution_height: u64,
        ) {
            assert(!self.paused.read(), 'Contract is paused');
            let signing_committee_id = (slot / 0x2000);
            let valid_committee_hash = self.committee.read(signing_committee_id);
            assert(committee_hash == valid_committee_hash, 'Invalid Committee Hash!');

            let fact_hash = compute_epoch_proof_fact_hash(
                @self, header_root, beacon_state_root, slot, committee_hash, n_signers, execution_hash, execution_height,
            );

            assert(is_valid_fact_hash(fact_hash), 'Invalid Fact Hash!');

            let epoch_proof = EpochProof {
                header_root: header_root, beacon_state_root: beacon_state_root, n_signers: n_signers, execution_hash: execution_hash, execution_height: execution_height,
            };
            self.epochs.write(slot, epoch_proof);

<<<<<<< HEAD
            self.latest_epoch_slot.write(slot);
=======
            let latest_epoch = self.latest_epoch.read();
            if slot > latest_epoch {
                self.latest_epoch.write(slot);
            }

>>>>>>> 85d5475b
            self.emit(Event::EpochUpdated(EpochUpdated {
                beacon_root: header_root, slot: slot, execution_hash: execution_hash, execution_height: execution_height,
            }));
        }

        fn verify_epoch_batch(
            ref self: ContractState,
            batch_root: felt252,
            header_root: u256,
            beacon_state_root: u256,
            slot: u64,
            committee_hash: u256,
            n_signers: u64,
            execution_hash: u256,
            execution_height: u64,
        ) { 
            assert(!self.paused.read(), 'Contract is paused');
            let signing_committee_id = (slot / 0x2000);
            let valid_committee_hash = self.committee.read(signing_committee_id);
            assert(committee_hash == valid_committee_hash, 'Invalid Committee Hash!');

            let fact_hash = compute_epoch_batch_fact_hash(
                @self, batch_root, header_root, beacon_state_root, slot, committee_hash, n_signers, execution_hash, execution_height,
            );

            assert(is_valid_fact_hash(fact_hash), 'Invalid Fact Hash!');

            let epoch_proof = EpochProof {
                header_root: header_root, beacon_state_root: beacon_state_root, n_signers: n_signers, execution_hash: execution_hash, execution_height: execution_height,
            };
            self.epochs.write(slot, epoch_proof);

<<<<<<< HEAD
            self.latest_epoch_slot.write(slot);
=======
>>>>>>> 85d5475b
            self.emit(Event::EpochBatch(EpochBatch {
                batch_root: batch_root, beacon_root: header_root, slot: slot, execution_hash: execution_hash, execution_height: execution_height,
            }));

            self.batches.write(batch_root, true);

            let latest_epoch = self.latest_epoch.read();
            if slot > latest_epoch {
                self.latest_epoch.write(slot);
            }
        }

        fn decommit_batched_epoch(
            ref self: ContractState,
            batch_root: felt252,
            merkle_index: u16,
            merkle_path: Array<felt252>,
            header_root: u256,
            beacon_state_root: u256,
            slot: u64,
            committee_hash: u256,
            n_signers: u64,
            execution_hash: u256,
            execution_height: u64,
        ) {
            assert(!self.paused.read(), 'Contract is paused');
            let known_batch_root = self.batches.read(batch_root);
            assert(known_batch_root, 'Batch root not known!');

            let leaf = compute_leaf_hash(header_root, beacon_state_root, slot, committee_hash, n_signers, execution_hash, execution_height);

            let computed_root = hash_path(leaf, merkle_path, merkle_index);
            assert(computed_root == batch_root, 'Invalid Batch Merkle Root!');

            let epoch_proof = EpochProof {
                header_root: header_root, beacon_state_root: beacon_state_root, n_signers: n_signers, execution_hash: execution_hash, execution_height: execution_height,
            };
            self.epochs.write(slot, epoch_proof);
<<<<<<< HEAD

            self.latest_epoch_slot.write(slot);
=======
>>>>>>> 85d5475b
            self.emit(Event::EpochDecommitted(EpochDecommitted {
                batch_root: batch_root, slot: slot, execution_hash: execution_hash, execution_height: execution_height,
            }));
        }
        
        fn propose_program_hash_update(
            ref self: ContractState,
            new_committee_hash: felt252,
            new_epoch_hash: felt252,
            new_batch_hash: felt252
        ) {
            assert(!self.paused.read(), 'Contract is paused');
            assert(get_caller_address() == self.owner.read(), 'Caller is not owner');
            
            self.pending_committee_program_hash.write(new_committee_hash);
            self.pending_epoch_program_hash.write(new_epoch_hash);
            self.pending_batch_program_hash.write(new_batch_hash);
            self.pending_update_timestamp.write(get_block_timestamp() + UPDATE_DELAY);
        }

        fn execute_program_hash_update(ref self: ContractState) {
            assert(get_caller_address() == self.owner.read(), 'Caller is not owner');
            assert(get_block_timestamp() >= self.pending_update_timestamp.read(), 'Delay not elapsed');
            
            // Update program hashes
            self.committee_update_program_hash.write(self.pending_committee_program_hash.read());
            self.epoch_update_program_hash.write(self.pending_epoch_program_hash.read());
            self.epoch_batch_program_hash.write(self.pending_batch_program_hash.read());

            // Clear pending updates
            self.pending_committee_program_hash.write(0);
            self.pending_epoch_program_hash.write(0);
            self.pending_batch_program_hash.write(0);
            self.pending_update_timestamp.write(0);
        }

        fn pause(ref self: ContractState) {
            assert(get_caller_address() == self.owner.read(), 'Caller is not owner');
            assert(!self.paused.read(), 'Contract is already paused');
            self.paused.write(true);
            self.emit(Event::Paused(Paused {}));
        }

        fn unpause(ref self: ContractState) {
            assert(get_caller_address() == self.owner.read(), 'Caller is not owner');
            assert(self.paused.read(), 'Contract is not paused');
            self.paused.write(false);
            self.emit(Event::Unpaused(Unpaused {}));
        }

        fn is_paused(self: @ContractState) -> bool {
            self.paused.read()
        }
    }

<<<<<<< HEAD

=======
    /// Internal helper functions for computing fact hashes
>>>>>>> 85d5475b
    fn compute_committee_proof_fact_hash(
        self: @ContractState, beacon_state_root: u256, committee_hash: u256, slot: u64,
    ) -> felt252 {
        let fact_hash = calculate_wrapped_bootloaded_fact_hash(
            WRAPPER_PROGRAM_HASH,
            SHARP_BOOTLOADER_PROGRAM_HASH,
            self.committee_update_program_hash.read(),
            [
                beacon_state_root.low.into(), beacon_state_root.high.into(), committee_hash.low.into(),
                committee_hash.high.into(), slot.into(),
            ]
                .span(),
        );
        return fact_hash;
    }

    /// Computes fact hash for epoch proof verification
    fn compute_epoch_proof_fact_hash(
        self: @ContractState,
        header_root: u256,
        state_root: u256,
        slot: u64,
        committee_hash: u256,
        n_signers: u64,
        execution_hash: u256,
        execution_height: u64,
    ) -> felt252 {
        let fact_hash = calculate_wrapped_bootloaded_fact_hash(
            WRAPPER_PROGRAM_HASH,
            SHARP_BOOTLOADER_PROGRAM_HASH,
            self.epoch_update_program_hash.read(),
            [
                header_root.low.into(), header_root.high.into(), state_root.low.into(),
                state_root.high.into(), slot.into(), committee_hash.low.into(),
                committee_hash.high.into(), n_signers.into(), execution_hash.low.into(),
                execution_hash.high.into(), execution_height.into(),
            ]
                .span(),
        );
        return fact_hash;
    }

    /// Computes fact hash for epoch batch verification
    fn compute_epoch_batch_fact_hash(
        self: @ContractState,
        batch_root: felt252,
        header_root: u256,
        state_root: u256,
        slot: u64,
        committee_hash: u256,
        n_signers: u64,
        execution_hash: u256,
        execution_height: u64,
    ) -> felt252 {
        let fact_hash = calculate_wrapped_bootloaded_fact_hash(
            WRAPPER_PROGRAM_HASH,
            SHARP_BOOTLOADER_PROGRAM_HASH,
            self.epoch_batch_program_hash.read(),
            [
                batch_root, header_root.low.into(),
                header_root.high.into(), state_root.low.into(),
                state_root.high.into(), slot.into(), committee_hash.low.into(),
                committee_hash.high.into(), n_signers.into(), execution_hash.low.into(),
                execution_hash.high.into(), execution_height.into(),
            ]
                .span(),
        );
        return fact_hash;
    }

    fn is_valid_fact_hash(fact_hash: felt252) -> bool {
        let config = VerifierConfiguration {
            layout: 'recursive_with_poseidon',
            hasher: 'keccak_160_lsb',
            stone_version: 'stone6',
            memory_verification: 'relaxed',
        };
        let SECURITY_BITS = 96;

        let integrity = Integrity::new().with_config(config, SECURITY_BITS);
        integrity.is_fact_hash_valid(fact_hash)
    }
}

#[cfg(test)]
mod tests {
    use super::BankaiContract;
    use super::IBankaiContract;
    use starknet::contract_address_const;
    use starknet::testing::set_caller_address;
    use starknet::testing::set_block_timestamp;

    // Helper function to deploy the contract for testing
    fn deploy_contract() -> BankaiContract::ContractState {
        let mut state = BankaiContract::contract_state_for_testing();
        
        // Set caller as contract deployer
        set_caller_address(contract_address_const::<0x123>());
        
        // Initialize with some test values
        BankaiContract::constructor(
            ref state,
            1, // committee_id
            1234.into(), // committee_hash
            111.into(), // committee_update_program_hash
            222.into(), // epoch_update_program_hash
            333.into() // epoch_batch_program_hash
        );
        
        state
    }

    #[test]
    fn test_constructor() {
        let state = deploy_contract();
        
        assert!(!IBankaiContract::is_paused(@state));
        assert_eq!(IBankaiContract::get_latest_epoch(@state), 0);
        assert_eq!(IBankaiContract::get_latest_committee_id(@state), 1);
        assert_eq!(IBankaiContract::get_committee_hash(@state, 1), 1234.into());
        assert_eq!(IBankaiContract::get_committee_update_program_hash(@state), 111);
        assert_eq!(IBankaiContract::get_epoch_update_program_hash(@state), 222);
    }

    #[test]
    fn test_pause_unpause() {
        let mut state = deploy_contract();
        let owner = contract_address_const::<0x123>();
        set_caller_address(owner);
        
        // Test initial state
        assert!(!IBankaiContract::is_paused(@state));
        
        // Test pause
        IBankaiContract::pause(ref state);
        assert!(IBankaiContract::is_paused(@state));
        
        // Test unpause
        IBankaiContract::unpause(ref state);
        assert!(!IBankaiContract::is_paused(@state));
    }

    #[test]
    #[should_panic(expected: ('Caller is not owner',))]
    fn test_pause_unauthorized() {
        let mut state = deploy_contract();
        
        // Try to pause from different address
        let other = contract_address_const::<0x456>();
        set_caller_address(other);
        IBankaiContract::pause(ref state);
    }

    #[test]
    fn test_program_hash_update() {
        let mut state = deploy_contract();
        let owner = contract_address_const::<0x123>();
        set_caller_address(owner);
        
        // Set initial timestamp
        set_block_timestamp(1000);
        
        // Propose update
        IBankaiContract::propose_program_hash_update(
            ref state,
            444.into(), // new_committee_hash
            555.into(), // new_epoch_hash
            666.into()  // new_batch_hash
        );
        
        // Execute after delay
        set_block_timestamp(1000 + 172800); // After delay
        IBankaiContract::execute_program_hash_update(ref state);
        
        // Verify updates
        assert_eq!(IBankaiContract::get_committee_update_program_hash(@state), 444);
        assert_eq!(IBankaiContract::get_epoch_update_program_hash(@state), 555);
    }

    #[test]
    #[should_panic(expected: ('Delay not elapsed',))]
    fn test_program_hash_update_too_early() {
        let mut state = deploy_contract();
        let owner = contract_address_const::<0x123>();
        set_caller_address(owner);
        
        // Set initial timestamp
        set_block_timestamp(1000);
        
        // Propose update
        IBankaiContract::propose_program_hash_update(
            ref state,
            444.into(), // new_committee_hash
            555.into(), // new_epoch_hash
            666.into()  // new_batch_hash
        );
        
        // Try to execute before delay
        set_block_timestamp(1000 + 172799); // Just before delay
        IBankaiContract::execute_program_hash_update(ref state);
    }

    #[test]
    fn test_getters() {
        let state = deploy_contract();
        
        assert_eq!(IBankaiContract::get_committee_hash(@state, 1), 1234.into());
        assert_eq!(IBankaiContract::get_latest_epoch(@state), 0);
        assert_eq!(IBankaiContract::get_latest_committee_id(@state), 1);
        assert_eq!(IBankaiContract::get_committee_update_program_hash(@state), 111);
        assert_eq!(IBankaiContract::get_epoch_update_program_hash(@state), 222);
    }
}<|MERGE_RESOLUTION|>--- conflicted
+++ resolved
@@ -144,24 +144,14 @@
 
     #[storage]
     struct Storage {
-<<<<<<< HEAD
-        committee: Map::<
-            u64, u256,
-        >, // maps committee index to committee hash (sha256(x || y)) of aggregate key
-        epochs: Map::<u64, EpochProof>, // maps beacon slot to header root and state root
-        batches: Map::<felt252, bool>, // Available batch roots
-        owner: ContractAddress,
-        latest_epoch_slot: u64,
-=======
         // Committee Management
         committee: Map::<u64, u256>, // Maps committee index to committee hash (sha256(x || y)) of aggregate key
->>>>>>> 85d5475b
         latest_committee_id: u64,
         initialization_committee: u64,
 
         // Epoch Management
         epochs: Map::<u64, EpochProof>, // Maps beacon slot to header root and state root
-        latest_epoch: u64,
+        latest_epoch_slot: u64,
         
         // Batch Management
         batches: Map::<felt252, bool>, // Tracks verified batch roots
@@ -282,15 +272,11 @@
             };
             self.epochs.write(slot, epoch_proof);
 
-<<<<<<< HEAD
-            self.latest_epoch_slot.write(slot);
-=======
-            let latest_epoch = self.latest_epoch.read();
+            let latest_epoch = self.latest_epoch_slot.read();
             if slot > latest_epoch {
-                self.latest_epoch.write(slot);
+                self.latest_epoch_slot.write(slot);
             }
 
->>>>>>> 85d5475b
             self.emit(Event::EpochUpdated(EpochUpdated {
                 beacon_root: header_root, slot: slot, execution_hash: execution_hash, execution_height: execution_height,
             }));
@@ -323,17 +309,13 @@
             };
             self.epochs.write(slot, epoch_proof);
 
-<<<<<<< HEAD
-            self.latest_epoch_slot.write(slot);
-=======
->>>>>>> 85d5475b
             self.emit(Event::EpochBatch(EpochBatch {
                 batch_root: batch_root, beacon_root: header_root, slot: slot, execution_hash: execution_hash, execution_height: execution_height,
             }));
 
             self.batches.write(batch_root, true);
 
-            let latest_epoch = self.latest_epoch.read();
+            let latest_epoch = self.latest_epoch_slot.read();
             if slot > latest_epoch {
                 self.latest_epoch.write(slot);
             }
@@ -365,11 +347,7 @@
                 header_root: header_root, beacon_state_root: beacon_state_root, n_signers: n_signers, execution_hash: execution_hash, execution_height: execution_height,
             };
             self.epochs.write(slot, epoch_proof);
-<<<<<<< HEAD
-
-            self.latest_epoch_slot.write(slot);
-=======
->>>>>>> 85d5475b
+            
             self.emit(Event::EpochDecommitted(EpochDecommitted {
                 batch_root: batch_root, slot: slot, execution_hash: execution_hash, execution_height: execution_height,
             }));
@@ -425,11 +403,7 @@
         }
     }
 
-<<<<<<< HEAD
-
-=======
     /// Internal helper functions for computing fact hashes
->>>>>>> 85d5475b
     fn compute_committee_proof_fact_hash(
         self: @ContractState, beacon_state_root: u256, committee_hash: u256, slot: u64,
     ) -> felt252 {
