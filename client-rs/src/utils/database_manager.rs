--- conflicted
+++ resolved
@@ -26,17 +26,16 @@
 }
 
 #[derive(Debug)]
-<<<<<<< HEAD
 pub struct JobWithTimestamps {
     pub job: JobSchema,
     pub created_at: String,
     pub updated_at: String,
     pub tx_hash: Option<String>,
-=======
+}
+
 pub struct JobStatusCount {
     pub status: JobStatus,
     pub count: i64,
->>>>>>> cbd1145e
 }
 
 #[derive(Debug)]
@@ -652,7 +651,6 @@
         Ok(())
     }
 
-<<<<<<< HEAD
     pub async fn count_total_jobs(&self) -> Result<u64, Box<dyn std::error::Error + Send + Sync>> {
         let row = self.client
             .query_one(
@@ -747,7 +745,8 @@
             Ok(_) => true,
             Err(_) => false,
         }
-=======
+    }
+
     pub async fn get_jobs_count_by_status(
         &self,
     ) -> Result<Vec<JobStatusCount>, Box<dyn std::error::Error + Send + Sync>> {
@@ -794,6 +793,5 @@
         }
 
         Ok(result)
->>>>>>> cbd1145e
     }
 }